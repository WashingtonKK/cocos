--- conflicted
+++ resolved
@@ -140,11 +140,7 @@
 	csrMetadata := certs.CSRMetadata{
 		Organization:    []string{p.subject.Organization},
 		Country:         []string{p.subject.Country},
-<<<<<<< HEAD
-		CommonName:      p.subject.Organization,
-=======
 		CommonName:      p.subject.CommonName,
->>>>>>> 4303f264
 		Province:        []string{p.subject.Province},
 		Locality:        []string{p.subject.Locality},
 		StreetAddress:   []string{p.subject.StreetAddress},
